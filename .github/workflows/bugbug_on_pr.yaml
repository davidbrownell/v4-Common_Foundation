<<<<<<< HEAD
name: "OnPR 0.0.3"
=======
name: "OnPR 0.0.4"
>>>>>>> db9a3f2b
run-name: ${{ github.run_number }} [${{ github.actor }}] on ${{ github.ref_name }}

on:
  pull_request:
    branches:
      #- davidbrownell_release
      #- 'davidbrownell_release/**'
      #- 'davidbrownell_release/'
      - refs/heads/davidbrownell_release
      - 'refs/heads/davidbrownell_release/'
      - 'refs/heads/davidbrownell_release/**'
  workflow_dispatch:



jobs:
  BugBug:
    runs-on: ubuntu-latest
    steps:
      - name: Test
        run: echo "BugBug"
        shell: bash<|MERGE_RESOLUTION|>--- conflicted
+++ resolved
@@ -1,8 +1,4 @@
-<<<<<<< HEAD
-name: "OnPR 0.0.3"
-=======
 name: "OnPR 0.0.4"
->>>>>>> db9a3f2b
 run-name: ${{ github.run_number }} [${{ github.actor }}] on ${{ github.ref_name }}
 
 on:
